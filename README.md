![logo](logo.png)

# PolyBin
<<<<<<< HEAD
PolyBin is a Python code that estimates the binned power spectrum, bispectrum, and trispectrum for full-sky scalar HEALPix maps such as the CMB, using the algorithms of [Philcox 2023a](https://arxiv.org/abs/2303.08828). For each statistic, two estimators are available: the standard (ideal) estimators, which do not take into account the mask, and window-deconvolved estimators. In the second case, we require computation of a Fisher matrix; this depends on binning and the mask, but does not need to be recomputed for each new simulation. For the trispectra, we can compute both the *parity-even* and *parity-odd* components.
=======
PolyBin is a Python code that estimates the binned power spectrum, bispectrum, and trispectrum for full-sky scalar HEALPix maps such as the CMB, using the algorithms of [Philcox 2023](http://arxiv.org/abs/2303.08828). For each statistic, two estimators are available: the standard (ideal) estimators, which do not take into account the mask, and window-deconvolved estimators. In the second case, we require computation of a Fisher matrix; this depends on binning and the mask, but does not need to be recomputed for each new simulation. For the trispectra, we can compute both the *parity-even* and *parity-odd* components.
>>>>>>> 4c028e1f

PolyBin contains the following modules:
- `pspec`: Binned (auto) power spectra
- `bspec`: Binned (auto) bispectra
- `tspec`: Binned (auto) parity-even and parity-odd trispectra

Extension to cross-spectra and fields with non-zero spin, such as polarization, is, in principle, straightforward.

For usage details, see the [Tutorial](Tutorial.ipynb). 

In the [planck](planck_public/) directory, we include measurements and analysis of the Planck parity-odd temperature trispectrum, as in [Philcox 2023b](https://arxiv.org/abs/2301.XXXXX).

### Authors
- [Oliver Philcox](mailto:ohep2@cantab.ac.uk) (Columbia / Simons Foundation)

### Dependencies
- Python 2/3
- healpy, pywigxjpf, fitsio, tqdm (pip installable)

### References
<<<<<<< HEAD
1. Philcox, O. H. E., "Optimal Estimation of the Binned Mask-Free Power Spectrum, Bispectrum, and Trispectrum on the Full Sky", (2023) ([arXiv](https://arxiv.org/abs/2303.08828))
2. Philcox, O. H. E., "Do the CMB Temperature Fluctuations Conserve Parity?", (in prep.) ([arXiv](https://arxiv.org/abs/2303.XXXXX))
=======
1. Philcox, O. H. E., "Optimal Estimation of the Binned Mask-Free Power Spectrum, Bispectrum, and Trispectrum on the Full Sky", (2023) ([arXiv](http://arxiv.org/abs/2303.08828))
>>>>>>> 4c028e1f
<|MERGE_RESOLUTION|>--- conflicted
+++ resolved
@@ -1,11 +1,8 @@
 ![logo](logo.png)
 
 # PolyBin
-<<<<<<< HEAD
 PolyBin is a Python code that estimates the binned power spectrum, bispectrum, and trispectrum for full-sky scalar HEALPix maps such as the CMB, using the algorithms of [Philcox 2023a](https://arxiv.org/abs/2303.08828). For each statistic, two estimators are available: the standard (ideal) estimators, which do not take into account the mask, and window-deconvolved estimators. In the second case, we require computation of a Fisher matrix; this depends on binning and the mask, but does not need to be recomputed for each new simulation. For the trispectra, we can compute both the *parity-even* and *parity-odd* components.
-=======
-PolyBin is a Python code that estimates the binned power spectrum, bispectrum, and trispectrum for full-sky scalar HEALPix maps such as the CMB, using the algorithms of [Philcox 2023](http://arxiv.org/abs/2303.08828). For each statistic, two estimators are available: the standard (ideal) estimators, which do not take into account the mask, and window-deconvolved estimators. In the second case, we require computation of a Fisher matrix; this depends on binning and the mask, but does not need to be recomputed for each new simulation. For the trispectra, we can compute both the *parity-even* and *parity-odd* components.
->>>>>>> 4c028e1f
+
 
 PolyBin contains the following modules:
 - `pspec`: Binned (auto) power spectra
@@ -26,9 +23,5 @@
 - healpy, pywigxjpf, fitsio, tqdm (pip installable)
 
 ### References
-<<<<<<< HEAD
 1. Philcox, O. H. E., "Optimal Estimation of the Binned Mask-Free Power Spectrum, Bispectrum, and Trispectrum on the Full Sky", (2023) ([arXiv](https://arxiv.org/abs/2303.08828))
 2. Philcox, O. H. E., "Do the CMB Temperature Fluctuations Conserve Parity?", (in prep.) ([arXiv](https://arxiv.org/abs/2303.XXXXX))
-=======
-1. Philcox, O. H. E., "Optimal Estimation of the Binned Mask-Free Power Spectrum, Bispectrum, and Trispectrum on the Full Sky", (2023) ([arXiv](http://arxiv.org/abs/2303.08828))
->>>>>>> 4c028e1f
